--- conflicted
+++ resolved
@@ -130,11 +130,7 @@
 - name: github.com/ghodss/yaml
   version: 0ca9ea5df5451ffdf184b4428c902747c2c11cd7
 - name: github.com/go-kit/kit
-<<<<<<< HEAD
-  version: da68e7640663097af890b9bdd76da9cb816ebb82
-=======
   version: dc489b75b9cdbf29c739534c2aa777cabb034954
->>>>>>> 365928ec
   subpackages:
   - log
   - log/level
@@ -285,11 +281,7 @@
 - name: github.com/mitchellh/mapstructure
   version: 3536a929edddb9a5b34bd6861dc4a9647cb459fe
 - name: github.com/oklog/ulid
-<<<<<<< HEAD
-  version: bacfb41fdd06edf5294635d18ec387dee671a964
-=======
   version: e51a56f2a4c1bf73c967ca6d45d5366bade31943
->>>>>>> 365928ec
 - name: github.com/opentracing-contrib/go-stdlib
   version: cf7a6c988dc994e945d2715565026f3cc8718689
   subpackages:
@@ -307,11 +299,7 @@
 - name: github.com/pelletier/go-toml
   version: 8fe62057ea2d46ce44254c98e84e810044dbe197
 - name: github.com/pilosa/pilosa
-<<<<<<< HEAD
-  version: 962d8c200c23acf981002b332217d3efde60cb24
-=======
   version: bc9747cc0f19702d9753de7ea9375d8311dfc706
->>>>>>> 365928ec
   subpackages:
   - logger
   - stats
@@ -371,11 +359,7 @@
   subpackages:
   - fs
 - name: github.com/RoaringBitmap/roaring
-<<<<<<< HEAD
-  version: df298267d3e5c232b8b7bdf28d891d0b57253843
-=======
   version: 4676818d7478f72f5041418f5afbb15a5080dbb7
->>>>>>> 365928ec
 - name: github.com/russross/blackfriday
   version: d3b5b032dc8e8927d31a5071b56e14c89f045135
 - name: github.com/satori/go.uuid
