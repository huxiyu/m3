// Copyright (c) 2019 Uber Technologies, Inc.
//
// Permission is hereby granted, free of charge, to any person obtaining a copy
// of this software and associated documentation files (the "Software"), to deal
// in the Software without restriction, including without limitation the rights
// to use, copy, modify, merge, publish, distribute, sublicense, and/or sell
// copies of the Software, and to permit persons to whom the Software is
// furnished to do so, subject to the following conditions:
//
// The above copyright notice and this permission notice shall be included in
// all copies or substantial portions of the Software.
//
// THE SOFTWARE IS PROVIDED "AS IS", WITHOUT WARRANTY OF ANY KIND, EXPRESS OR
// IMPLIED, INCLUDING BUT NOT LIMITED TO THE WARRANTIES OF MERCHANTABILITY,
// FITNESS FOR A PARTICULAR PURPOSE AND NONINFRINGEMENT. IN NO EVENT SHALL THE
// AUTHORS OR COPYRIGHT HOLDERS BE LIABLE FOR ANY CLAIM, DAMAGES OR OTHER
// LIABILITY, WHETHER IN AN ACTION OF CONTRACT, TORT OR OTHERWISE, ARISING FROM,
// OUT OF OR IN CONNECTION WITH THE SOFTWARE OR THE USE OR OTHER DEALINGS IN
// THE SOFTWARE.

package block

import (
	"errors"
	"fmt"
	"time"

	"github.com/m3db/m3/src/query/ts"
	xerrors "github.com/m3db/m3/src/x/errors"
)

var (
	errMismatchedStepIter = errors.New(
		"container step iter has mismatched step size")
	errMismatchedUcStepIter = errors.New(
		"unconsolidated container step iter has mismatched step size")
	errNoContainerBlocks = errors.New(
		"no blocks provided to initialize container block")
)

type containerBlock struct {
	err    error
	meta   Metadata
	blocks []Block
}

func newContainerBlock(blocks []Block) (AccumulatorBlock, error) {
	if len(blocks) == 0 {
		return nil, errNoContainerBlocks
	}

	meta := blocks[0].Meta()
	for _, b := range blocks[1:] {
		m := b.Meta()
		if !m.Equals(meta) {
			return nil, fmt.Errorf("mismatched metadata in container block: "+
				"expected %s, got %s", meta.String(), m.String())
		}
	}

	return &containerBlock{
		blocks: blocks,
		meta:   meta,
	}, nil
}

// NewContainerBlock creates a container block, which allows iterating across
// blocks incoming from multiple data sources, provided they have the same
// bounds.
func NewContainerBlock(blocks ...Block) (AccumulatorBlock, error) {
	return newContainerBlock(blocks)
}

func (b *containerBlock) Meta() Metadata {
	return b.meta
}

func (b *containerBlock) AddBlock(bl Block) error {
	if b.err != nil {
		return b.err
	}

	m, blockMeta := b.Meta(), bl.Meta()
	if !m.Equals(blockMeta) {
		return fmt.Errorf("mismatched metadata adding block to container block: "+
			"expected %s, got %s", m.String(), blockMeta.String())
	}

	b.blocks = append(b.blocks, bl)
	return nil
}

func (c *containerBlock) Info() BlockInfo {
	return NewBlockInfo(BlockContainer)
}

func (b *containerBlock) Close() error {
	multiErr := xerrors.NewMultiError()
	multiErr = multiErr.Add(b.err)
	for _, bl := range b.blocks {
		multiErr = multiErr.Add(bl.Close())
	}

	if err := multiErr.FinalError(); err != nil {
		b.err = err
		return err
	}

	return nil
}

<<<<<<< HEAD
=======
func (b *containerBlock) WithMetadata(
	meta Metadata,
	sm []SeriesMeta,
) (Block, error) {
	if b.err != nil {
		return nil, b.err
	}

	updatedBlockList := make([]Block, 0, len(b.blocks))
	for _, bl := range b.blocks {
		updated, err := bl.WithMetadata(meta, sm)
		if err != nil {
			b.err = err
			return nil, err
		}

		updatedBlockList = append(updatedBlockList, updated)
	}

	return newContainerBlock(updatedBlockList)
}

>>>>>>> 81b34bdd
func (b *containerBlock) StepIter() (StepIter, error) {
	if b.err != nil {
		return nil, b.err
	}

	it := &containerStepIter{its: make([]StepIter, 0, len(b.blocks))}
	for _, bl := range b.blocks {
		iter, err := bl.StepIter()
		if err != nil {
			b.err = err
			return nil, err
		}

		it.its = append(it.its, iter)
	}

	return it, nil
}

// NB: step iterators are constructed "sideways"
type containerStepIter struct {
	err error
	its []StepIter
}

func (it *containerStepIter) Close() {
	for _, iter := range it.its {
		iter.Close()
	}
}

func (it *containerStepIter) Err() error {
	if it.err != nil {
		return it.err
	}

	for _, iter := range it.its {
		if it.err = iter.Err(); it.err != nil {
			return it.err
		}
	}

	return nil
}

func (it *containerStepIter) StepCount() int {
	// NB: when using a step iterator, step count doesn't change, but the length
	// of each step does.
	if len(it.its) == 0 {
		return 0
	}

	return it.its[0].StepCount()
}

func (it *containerStepIter) SeriesMeta() []SeriesMeta {
	length := 0
	for _, iter := range it.its {
		length += len(iter.SeriesMeta())
	}

	metas := make([]SeriesMeta, 0, length)
	for _, iter := range it.its {
		metas = append(metas, iter.SeriesMeta()...)
	}

	return metas
}

func (it *containerStepIter) Next() bool {
	if it.err != nil {
		return false
	}

	// advance all the contained iterators; if any have size mismatches, set an
	// error and stop traversal.
	var next bool
	for i, iter := range it.its {
		n := iter.Next()

		if it.err = iter.Err(); it.err != nil {
			return false
		}

		if i == 0 {
			next = n
		} else if next != n {
			it.err = errMismatchedStepIter
			return false
		}
	}

	return next
}

<<<<<<< HEAD
func (it *containerStepIter) Meta() Metadata {
	if len(it.its) == 0 {
		return Metadata{Exhaustive: true}
	}

	meta := it.its[0].Meta()
	exhaustive := meta.Exhaustive
	for _, iter := range it.its[1:] {
		exhaustive = exhaustive && iter.Meta().Exhaustive
	}

	meta.Exhaustive = exhaustive
	return meta
}

=======
>>>>>>> 81b34bdd
func (it *containerStepIter) Current() Step {
	if len(it.its) == 0 {
		return ColStep{
			time:   time.Time{},
			values: []float64{},
		}
	}

	curr := it.its[0].Current()
	// NB: to get Current for contained step iterators, append results from all
	// contained step iterators in order.
	accumulatorStep := ColStep{
		time:   curr.Time(),
		values: curr.Values(),
	}

	for _, iter := range it.its[1:] {
		curr := iter.Current()
		accumulatorStep.values = append(accumulatorStep.values, curr.Values()...)
	}

	return accumulatorStep
}

func (b *containerBlock) SeriesIter() (SeriesIter, error) {
	if b.err != nil {
		return nil, b.err
	}

	iters := make([]SeriesIter, 0, len(b.blocks))
	for _, bl := range b.blocks {
		iter, err := bl.SeriesIter()
		if err != nil {
			b.err = err
			return nil, err
		}

		iters = append(iters, iter)
	}

	return &containerSeriesIter{its: iters}, nil
}

type containerSeriesIter struct {
	err error
	idx int
	its []SeriesIter
}

func (it *containerSeriesIter) Close() {
	for _, iter := range it.its {
		iter.Close()
	}
}

func (it *containerSeriesIter) Err() error {
	if it.err != nil {
		return it.err
	}

	for _, iter := range it.its {
		if it.err = iter.Err(); it.err != nil {
			return it.err
		}
	}

	return nil
}

func (it *containerSeriesIter) SeriesCount() int {
	count := 0
	for _, iter := range it.its {
		count += iter.SeriesCount()
	}

	return count
}

func (it *containerSeriesIter) SeriesMeta() []SeriesMeta {
	length := 0
	for _, iter := range it.its {
		length += len(iter.SeriesMeta())
	}

	metas := make([]SeriesMeta, 0, length)
	for _, iter := range it.its {
		metas = append(metas, iter.SeriesMeta()...)
	}

	return metas
}

func (it *containerSeriesIter) Next() bool {
	if it.err != nil {
		return false
	}

	for ; it.idx < len(it.its); it.idx++ {
		iter := it.its[it.idx]
		if iter.Next() {
			// the active iterator has been successfuly incremented.
			return true
		}

		// active iterator errored.
		if it.err = iter.Err(); it.err != nil {
			return false
		}
	}

	// all iterators expanded.
	return false
}

func (it *containerSeriesIter) Current() Series {
	return it.its[it.idx].Current()
}

<<<<<<< HEAD
func (it *containerSeriesIter) Meta() Metadata {
	if len(it.its) == 0 {
		return Metadata{Exhaustive: true}
	}

	meta := it.its[0].Meta()
	exhaustive := meta.Exhaustive
	for _, iter := range it.its[1:] {
		exhaustive = exhaustive && iter.Meta().Exhaustive
	}

	meta.Exhaustive = exhaustive
	return meta
}

// Unconsolidated returns the unconsolidated version for the block
=======
>>>>>>> 81b34bdd
func (b *containerBlock) Unconsolidated() (UnconsolidatedBlock, error) {
	if b.err != nil {
		return nil, b.err
	}

	blocks := make([]UnconsolidatedBlock, 0, len(b.blocks))
	for _, bl := range b.blocks {
		unconsolidated, err := bl.Unconsolidated()
		if err != nil {
			b.err = err
			return nil, err
		}

		blocks = append(blocks, unconsolidated)
	}

	return &ucContainerBlock{
		blocks: blocks,
		meta:   b.meta,
	}, nil
}

type ucContainerBlock struct {
	err    error
	meta   Metadata
	blocks []UnconsolidatedBlock
}

func (b *ucContainerBlock) Close() error {
	multiErr := xerrors.NewMultiError()
	multiErr = multiErr.Add(b.err)
	for _, bl := range b.blocks {
		multiErr = multiErr.Add(bl.Close())
	}

	if err := multiErr.FinalError(); err != nil {
		b.err = err
		return err
	}

	return nil
}

func (b *ucContainerBlock) Meta() Metadata {
	return b.meta
}

<<<<<<< HEAD
=======
func (b *ucContainerBlock) WithMetadata(
	meta Metadata,
	sm []SeriesMeta,
) (UnconsolidatedBlock, error) {
	if b.err != nil {
		return nil, b.err
	}

	updatedBlockList := make([]UnconsolidatedBlock, 0, len(b.blocks))
	for _, bl := range b.blocks {
		updated, err := bl.WithMetadata(meta, sm)
		if err != nil {
			b.err = err
			return nil, err
		}

		updatedBlockList = append(updatedBlockList, updated)
	}

	return &ucContainerBlock{
		blocks: updatedBlockList,
		meta:   meta,
	}, nil
}

>>>>>>> 81b34bdd
func (b *ucContainerBlock) Consolidate() (Block, error) {
	if b.err != nil {
		return nil, b.err
	}

	consolidated := make([]Block, 0, len(b.blocks))
	for _, bl := range b.blocks {
		block, err := bl.Consolidate()
		if err != nil {
			b.err = err
			return nil, err
		}

		consolidated = append(consolidated, block)
	}

	return newContainerBlock(consolidated)
}

func (b *ucContainerBlock) StepIter() (UnconsolidatedStepIter, error) {
	if b.err != nil {
		return nil, b.err
	}

	it := &ucContainerStepIter{
		its: make([]UnconsolidatedStepIter, 0, len(b.blocks)),
	}

	for _, bl := range b.blocks {
		iter, err := bl.StepIter()
		if err != nil {
			b.err = err
			return nil, err
		}

		it.its = append(it.its, iter)
	}

	return it, nil
}

type ucContainerStepIter struct {
	err error
	its []UnconsolidatedStepIter
}

func (it *ucContainerStepIter) Close() {
	for _, iter := range it.its {
		iter.Close()
	}
}

func (it *ucContainerStepIter) Err() error {
	if it.err != nil {
		return it.err
	}

	for _, iter := range it.its {
		if it.err = iter.Err(); it.err != nil {
			return it.err
		}
	}

	return nil
}

func (it *ucContainerStepIter) StepCount() int {
	// NB: when using a step iterator, step count doesn't change, but the length
	// of each step does.
	if len(it.its) == 0 {
		return 0
	}

	return it.its[0].StepCount()
}

func (it *ucContainerStepIter) SeriesMeta() []SeriesMeta {
	length := 0
	for _, iter := range it.its {
		length += len(iter.SeriesMeta())
	}

	metas := make([]SeriesMeta, 0, length)
	for _, iter := range it.its {
		metas = append(metas, iter.SeriesMeta()...)
	}

	return metas
}

func (it *ucContainerStepIter) Next() bool {
	if it.err != nil {
		return false
	}

	// advance all the contained iterators; if any have size mismatches, set an
	// error and stop traversal.
	var next bool
	for i, iter := range it.its {
		n := iter.Next()

		if it.err = iter.Err(); it.err != nil {
			return false
		}

		if i == 0 {
			next = n
		} else if next != n {
			it.err = errMismatchedUcStepIter
			return false
		}
	}

	return next
}

<<<<<<< HEAD
func (it *ucContainerStepIter) Meta() Metadata {
	if len(it.its) == 0 {
		return Metadata{Exhaustive: true}
	}

	meta := it.its[0].Meta()
	exhaustive := meta.Exhaustive
	for _, iter := range it.its[1:] {
		exhaustive = exhaustive && iter.Meta().Exhaustive
	}

	meta.Exhaustive = exhaustive
	return meta
}

=======
>>>>>>> 81b34bdd
func (it *ucContainerStepIter) Current() UnconsolidatedStep {
	if len(it.its) == 0 {
		return unconsolidatedStep{
			time:   time.Time{},
			values: []ts.Datapoints{},
		}
	}

	curr := it.its[0].Current()
	// NB: to get Current for contained step iterators, append results from all
	// contained step iterators in order.
	accumulatorStep := unconsolidatedStep{
		time:   curr.Time(),
		values: curr.Values(),
	}

	for _, iter := range it.its[1:] {
		curr := iter.Current()
		accumulatorStep.values = append(accumulatorStep.values, curr.Values()...)
	}

	return accumulatorStep
}

func (b *ucContainerBlock) SeriesIter() (UnconsolidatedSeriesIter, error) {
	if b.err != nil {
		return nil, b.err
	}

	it := &ucContainerSeriesIter{
		its: make([]UnconsolidatedSeriesIter, 0, len(b.blocks)),
	}

	for _, bl := range b.blocks {
		iter, err := bl.SeriesIter()
		if err != nil {
			b.err = err
			return nil, err
		}

		it.its = append(it.its, iter)
	}

	return it, nil
}

type ucContainerSeriesIter struct {
	err error
	idx int
	its []UnconsolidatedSeriesIter
}

func (it *ucContainerSeriesIter) Close() {
	for _, iter := range it.its {
		iter.Close()
	}
}

func (it *ucContainerSeriesIter) Err() error {
	if it.err != nil {
		return it.err
	}

	for _, iter := range it.its {
		if it.err = iter.Err(); it.err != nil {
			return it.err
		}
	}

	return nil
}

func (it *ucContainerSeriesIter) SeriesCount() int {
	count := 0
	for _, iter := range it.its {
		count += iter.SeriesCount()
	}

	return count
}

func (it *ucContainerSeriesIter) SeriesMeta() []SeriesMeta {
	length := 0
	for _, iter := range it.its {
		length += len(iter.SeriesMeta())
	}

	metas := make([]SeriesMeta, 0, length)
	for _, iter := range it.its {
		metas = append(metas, iter.SeriesMeta()...)
	}

	return metas
}

func (it *ucContainerSeriesIter) Next() bool {
	if it.err != nil {
		return false
	}

	for ; it.idx < len(it.its); it.idx++ {
		iter := it.its[it.idx]
		if iter.Next() {
			// the active iterator has been successfuly incremented.
			return true
		}

		// active iterator errored.
		if it.err = iter.Err(); it.err != nil {
			return false
		}
	}

	// all iterators expanded.
	return false
}

func (it *ucContainerSeriesIter) Current() UnconsolidatedSeries {
	return it.its[it.idx].Current()
<<<<<<< HEAD
}

func (it *ucContainerSeriesIter) Meta() Metadata {
	if len(it.its) == 0 {
		return Metadata{Exhaustive: true}
	}

	meta := it.its[0].Meta()
	exhaustive := meta.Exhaustive
	for _, iter := range it.its[1:] {
		exhaustive = exhaustive && iter.Meta().Exhaustive
	}

	meta.Exhaustive = exhaustive
	return meta
=======
>>>>>>> 81b34bdd
}<|MERGE_RESOLUTION|>--- conflicted
+++ resolved
@@ -109,31 +109,6 @@
 	return nil
 }
 
-<<<<<<< HEAD
-=======
-func (b *containerBlock) WithMetadata(
-	meta Metadata,
-	sm []SeriesMeta,
-) (Block, error) {
-	if b.err != nil {
-		return nil, b.err
-	}
-
-	updatedBlockList := make([]Block, 0, len(b.blocks))
-	for _, bl := range b.blocks {
-		updated, err := bl.WithMetadata(meta, sm)
-		if err != nil {
-			b.err = err
-			return nil, err
-		}
-
-		updatedBlockList = append(updatedBlockList, updated)
-	}
-
-	return newContainerBlock(updatedBlockList)
-}
-
->>>>>>> 81b34bdd
 func (b *containerBlock) StepIter() (StepIter, error) {
 	if b.err != nil {
 		return nil, b.err
@@ -229,24 +204,6 @@
 	return next
 }
 
-<<<<<<< HEAD
-func (it *containerStepIter) Meta() Metadata {
-	if len(it.its) == 0 {
-		return Metadata{Exhaustive: true}
-	}
-
-	meta := it.its[0].Meta()
-	exhaustive := meta.Exhaustive
-	for _, iter := range it.its[1:] {
-		exhaustive = exhaustive && iter.Meta().Exhaustive
-	}
-
-	meta.Exhaustive = exhaustive
-	return meta
-}
-
-=======
->>>>>>> 81b34bdd
 func (it *containerStepIter) Current() Step {
 	if len(it.its) == 0 {
 		return ColStep{
@@ -365,25 +322,6 @@
 	return it.its[it.idx].Current()
 }
 
-<<<<<<< HEAD
-func (it *containerSeriesIter) Meta() Metadata {
-	if len(it.its) == 0 {
-		return Metadata{Exhaustive: true}
-	}
-
-	meta := it.its[0].Meta()
-	exhaustive := meta.Exhaustive
-	for _, iter := range it.its[1:] {
-		exhaustive = exhaustive && iter.Meta().Exhaustive
-	}
-
-	meta.Exhaustive = exhaustive
-	return meta
-}
-
-// Unconsolidated returns the unconsolidated version for the block
-=======
->>>>>>> 81b34bdd
 func (b *containerBlock) Unconsolidated() (UnconsolidatedBlock, error) {
 	if b.err != nil {
 		return nil, b.err
@@ -431,34 +369,6 @@
 	return b.meta
 }
 
-<<<<<<< HEAD
-=======
-func (b *ucContainerBlock) WithMetadata(
-	meta Metadata,
-	sm []SeriesMeta,
-) (UnconsolidatedBlock, error) {
-	if b.err != nil {
-		return nil, b.err
-	}
-
-	updatedBlockList := make([]UnconsolidatedBlock, 0, len(b.blocks))
-	for _, bl := range b.blocks {
-		updated, err := bl.WithMetadata(meta, sm)
-		if err != nil {
-			b.err = err
-			return nil, err
-		}
-
-		updatedBlockList = append(updatedBlockList, updated)
-	}
-
-	return &ucContainerBlock{
-		blocks: updatedBlockList,
-		meta:   meta,
-	}, nil
-}
-
->>>>>>> 81b34bdd
 func (b *ucContainerBlock) Consolidate() (Block, error) {
 	if b.err != nil {
 		return nil, b.err
@@ -575,24 +485,6 @@
 	return next
 }
 
-<<<<<<< HEAD
-func (it *ucContainerStepIter) Meta() Metadata {
-	if len(it.its) == 0 {
-		return Metadata{Exhaustive: true}
-	}
-
-	meta := it.its[0].Meta()
-	exhaustive := meta.Exhaustive
-	for _, iter := range it.its[1:] {
-		exhaustive = exhaustive && iter.Meta().Exhaustive
-	}
-
-	meta.Exhaustive = exhaustive
-	return meta
-}
-
-=======
->>>>>>> 81b34bdd
 func (it *ucContainerStepIter) Current() UnconsolidatedStep {
 	if len(it.its) == 0 {
 		return unconsolidatedStep{
@@ -712,22 +604,4 @@
 
 func (it *ucContainerSeriesIter) Current() UnconsolidatedSeries {
 	return it.its[it.idx].Current()
-<<<<<<< HEAD
-}
-
-func (it *ucContainerSeriesIter) Meta() Metadata {
-	if len(it.its) == 0 {
-		return Metadata{Exhaustive: true}
-	}
-
-	meta := it.its[0].Meta()
-	exhaustive := meta.Exhaustive
-	for _, iter := range it.its[1:] {
-		exhaustive = exhaustive && iter.Meta().Exhaustive
-	}
-
-	meta.Exhaustive = exhaustive
-	return meta
-=======
->>>>>>> 81b34bdd
 }