// Copyright (c) 2018 Uber Technologies, Inc.
//
// Permission is hereby granted, free of charge, to any person obtaining a copy
// of this software and associated documentation files (the "Software"), to deal
// in the Software without restriction, including without limitation the rights
// to use, copy, modify, merge, publish, distribute, sublicense, and/or sell
// copies of the Software, and to permit persons to whom the Software is
// furnished to do so, subject to the following conditions:
//
// The above copyright notice and this permission notice shall be included in
// all copies or substantial portions of the Software.
//
// THE SOFTWARE IS PROVIDED "AS IS", WITHOUT WARRANTY OF ANY KIND, EXPRESS OR
// IMPLIED, INCLUDING BUT NOT LIMITED TO THE WARRANTIES OF MERCHANTABILITY,
// FITNESS FOR A PARTICULAR PURPOSE AND NONINFRINGEMENT. IN NO EVENT SHALL THE
// AUTHORS OR COPYRIGHT HOLDERS BE LIABLE FOR ANY CLAIM, DAMAGES OR OTHER
// LIABILITY, WHETHER IN AN ACTION OF CONTRACT, TORT OR OTHERWISE, ARISING FROM,
// OUT OF OR IN CONNECTION WITH THE SOFTWARE OR THE USE OR OTHER DEALINGS IN
// THE SOFTWARE.

package executor

import (
	"context"
	"fmt"

	"github.com/m3db/m3/src/query/executor/transform"
	"github.com/m3db/m3/src/query/models"
	"github.com/m3db/m3/src/query/parser"
	"github.com/m3db/m3/src/query/plan"
	"github.com/m3db/m3/src/query/storage"
	"github.com/m3db/m3/src/query/util/execution"
	"github.com/m3db/m3/src/x/instrument"

	"github.com/pkg/errors"
)

// ExecutionState represents the execution hierarchy.
type ExecutionState struct {
	plan       plan.PhysicalPlan
	sources    []parser.Source
	resultNode Result
	storage    storage.Storage
}

// CreateSource creates a source node.
func CreateSource(
	ID parser.NodeID,
	params SourceParams, storage storage.Storage,
	options transform.Options,
) (parser.Source, *transform.Controller) {
	controller := &transform.Controller{ID: ID}
	return params.Node(controller, storage, options), controller
}

// CreateScalarSource creates a scalar source node.
func CreateScalarSource(
	ID parser.NodeID,
	params ScalarParams,
	options transform.Options,
) (parser.Source, *transform.Controller) {
	controller := &transform.Controller{ID: ID}
	return params.Node(controller, options), controller
}

// CreateTransform creates a transform node which works on functions and
// contains state.
func CreateTransform(
	ID parser.NodeID,
	params transform.Params,
	options transform.Options,
) (transform.OpNode, *transform.Controller) {
	controller := &transform.Controller{ID: ID}
<<<<<<< HEAD
	node := params.Node(controller, options)
	return node, controller
=======
	return params.Node(controller, options), controller
>>>>>>> 81b34bdd
}

// SourceParams are defined by sources.
type SourceParams interface {
	parser.Params
	Node(ctrl *transform.Controller, storage storage.Storage,
		opts transform.Options) parser.Source
}

// ScalarParams are defined by sources.
type ScalarParams interface {
	parser.Params
	Node(ctrl *transform.Controller, opts transform.Options) parser.Source
}

// GenerateExecutionState creates an execution state from the physical plan.
func GenerateExecutionState(
	pplan plan.PhysicalPlan,
	storage storage.Storage,
	fetchOpts *storage.FetchOptions,
	instrumentOpts instrument.Options,
) (*ExecutionState, error) {
	result := pplan.ResultStep
	state := &ExecutionState{
		plan:    pplan,
		storage: storage,
	}

	step, ok := pplan.Step(result.Parent)
	if !ok {
		return nil, fmt.Errorf("incorrect parent reference in result node, "+
			"parentId: %s", result.Parent)
	}

	options, err := transform.NewOptions(transform.OptionsParams{
		FetchOptions:      fetchOpts,
		TimeSpec:          pplan.TimeSpec,
		Debug:             pplan.Debug,
		BlockType:         pplan.BlockType,
		InstrumentOptions: instrumentOpts,
	})
	if err != nil {
		return nil, err
	}

	controller, err := state.createNode(step, options)
	if err != nil {
		return nil, err
	}

	if len(state.sources) == 0 {
		return nil, errors.New("empty sources for the execution state")
	}

	rNode := newResultNode()
	state.resultNode = rNode
	controller.AddTransform(rNode)

	return state, nil
}

// createNode helps to create an execution node recursively.
func (s *ExecutionState) createNode(
	step plan.LogicalStep,
	options transform.Options,
) (*transform.Controller, error) {
	// TODO: consider using a registry instead of casting to an interface.
	sourceParams, ok := step.Transform.Op.(SourceParams)
	if ok {
		source, controller := CreateSource(step.ID(), sourceParams,
			s.storage, options)
		s.sources = append(s.sources, source)
		return controller, nil
	}

	scalarParams, ok := step.Transform.Op.(ScalarParams)
	if ok {
		source, controller := CreateScalarSource(step.ID(), scalarParams, options)
		s.sources = append(s.sources, source)
		return controller, nil
	}

	transformParams, ok := step.Transform.Op.(transform.Params)
	if !ok {
		return nil, fmt.Errorf("invalid transform step: %s", step)
	}

	transformNode, controller := CreateTransform(step.ID(),
		transformParams, options)
	for _, parentID := range step.Parents {
		parentStep, ok := s.plan.Step(parentID)
		if !ok {
			return nil, fmt.Errorf("incorrect parent reference, parentId: "+
				"%s, node: %s", parentID, step.ID())
		}

		parentController, err := s.createNode(parentStep, options)
		if err != nil {
			return nil, err
		}

		parentController.AddTransform(transformNode)
	}

	return controller, nil
}

// Execute the sources in parallel and return the first error.
func (s *ExecutionState) Execute(queryCtx *models.QueryContext) error {
	requests := make([]execution.Request, len(s.sources))
	for idx, source := range s.sources {
		requests[idx] = sourceRequest{
			source:   source,
			queryCtx: queryCtx,
		}
	}

	return execution.ExecuteParallel(queryCtx.Ctx, requests)
}

// String representation of the state.
func (s *ExecutionState) String() string {
	return fmt.Sprintf("plan: %s\nsources: %s\nresult: %s",
		s.plan, s.sources, s.resultNode)
}

type sourceRequest struct {
	source   parser.Source
	queryCtx *models.QueryContext
}

// Process processes the new request.
func (s sourceRequest) Process(ctx context.Context) error {
	// make sure to propagate the new context.Context object down.
	return s.source.Execute(s.queryCtx.WithContext(ctx))
}<|MERGE_RESOLUTION|>--- conflicted
+++ resolved
@@ -71,12 +71,7 @@
 	options transform.Options,
 ) (transform.OpNode, *transform.Controller) {
 	controller := &transform.Controller{ID: ID}
-<<<<<<< HEAD
-	node := params.Node(controller, options)
-	return node, controller
-=======
 	return params.Node(controller, options), controller
->>>>>>> 81b34bdd
 }
 
 // SourceParams are defined by sources.
