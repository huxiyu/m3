--- conflicted
+++ resolved
@@ -212,16 +212,9 @@
 	if fetchOpts.Step == 0 {
 		fetchOpts.Step = time.Second
 	}
-<<<<<<< HEAD
-
-	if r.Form == nil {
-		r.Form = make(url.Values)
-	}
-=======
->>>>>>> f47d3500
+
 	r.Form.Set(startParam, nowTimeValue)
 	r.Form.Set(endParam, nowTimeValue)
-
 	params, err := parseParams(r, engineOpts, timeoutOpts,
 		fetchOpts, instrumentOpts)
 	if err != nil {
