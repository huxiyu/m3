// Copyright (c) 2018 Uber Technologies, Inc.
//
// Permission is hereby granted, free of charge, to any person obtaining a copy
// of this software and associated documentation files (the "Software"), to deal
// in the Software without restriction, including without limitation the rights
// to use, copy, modify, merge, publish, distribute, sublicense, and/or sell
// copies of the Software, and to permit persons to whom the Software is
// furnished to do so, subject to the following conditions:
//
// The above copyright notice and this permission notice shall be included in
// all copies or substantial portions of the Software.
//
// THE SOFTWARE IS PROVIDED "AS IS", WITHOUT WARRANTY OF ANY KIND, EXPRESS OR
// IMPLIED, INCLUDING BUT NOT LIMITED TO THE WARRANTIES OF MERCHANTABILITY,
// FITNESS FOR A PARTICULAR PURPOSE AND NONINFRINGEMENT. IN NO EVENT SHALL THE
// AUTHORS OR COPYRIGHT HOLDERS BE LIABLE FOR ANY CLAIM, DAMAGES OR OTHER
// LIABILITY, WHETHER IN AN ACTION OF CONTRACT, TORT OR OTHERWISE, ARISING FROM,
// OUT OF OR IN CONNECTION WITH THE SOFTWARE OR THE USE OR OTHER DEALINGS IN
// THE SOFTWARE.

package remote

import (
	"context"
	"net/http"
	"sync"
	"time"

	"github.com/m3db/m3/src/query/api/v1/handler"
	"github.com/m3db/m3/src/query/api/v1/handler/prometheus"
	"github.com/m3db/m3/src/query/block"
	"github.com/m3db/m3/src/query/executor"
	"github.com/m3db/m3/src/query/generated/proto/prompb"
	"github.com/m3db/m3/src/query/models"
	"github.com/m3db/m3/src/query/storage"
	"github.com/m3db/m3/src/query/util/logging"
	xerrors "github.com/m3db/m3/src/x/errors"
	"github.com/m3db/m3/src/x/instrument"
	xhttp "github.com/m3db/m3/src/x/net/http"

	"github.com/golang/protobuf/proto"
	"github.com/golang/snappy"
	"github.com/uber-go/tally"
	"go.uber.org/zap"
)

const (
	// PromReadURL is the url for remote prom read handler
	PromReadURL = handler.RoutePrefixV1 + "/prom/remote/read"

	// PromReadHTTPMethod is the HTTP method used with this resource.
	PromReadHTTPMethod = http.MethodPost
)

// PromReadHandler represents a handler for prometheus read endpoint.
type PromReadHandler struct {
	engine              executor.Engine
	promReadMetrics     promReadMetrics
	timeoutOpts         *prometheus.TimeoutOpts
	fetchOptionsBuilder handler.FetchOptionsBuilder
	keepEmpty           bool
	instrumentOpts      instrument.Options
}

// NewPromReadHandler returns a new instance of handler.
func NewPromReadHandler(
	engine executor.Engine,
	fetchOptionsBuilder handler.FetchOptionsBuilder,
	timeoutOpts *prometheus.TimeoutOpts,
	keepEmpty bool,
	instrumentOpts instrument.Options,
) http.Handler {
	taggedScope := instrumentOpts.MetricsScope().
		Tagged(map[string]string{"handler": "remote-read"})
	return &PromReadHandler{
		engine:              engine,
		promReadMetrics:     newPromReadMetrics(taggedScope),
		timeoutOpts:         timeoutOpts,
		fetchOptionsBuilder: fetchOptionsBuilder,
		keepEmpty:           keepEmpty,
		instrumentOpts:      instrumentOpts,
	}
}

type promReadMetrics struct {
	fetchSuccess      tally.Counter
	fetchErrorsServer tally.Counter
	fetchErrorsClient tally.Counter
	fetchTimerSuccess tally.Timer
}

func newPromReadMetrics(scope tally.Scope) promReadMetrics {
	return promReadMetrics{
		fetchSuccess: scope.
			Counter("fetch.success"),
		fetchErrorsServer: scope.Tagged(map[string]string{"code": "5XX"}).
			Counter("fetch.errors"),
		fetchErrorsClient: scope.Tagged(map[string]string{"code": "4XX"}).
			Counter("fetch.errors"),
		fetchTimerSuccess: scope.Timer("fetch.success.latency"),
	}
}

func (h *PromReadHandler) ServeHTTP(w http.ResponseWriter, r *http.Request) {
	timer := h.promReadMetrics.fetchTimerSuccess.Start()
	ctx := context.WithValue(r.Context(), handler.HeaderKey, r.Header)
	logger := logging.WithContext(ctx, h.instrumentOpts)
	req, rErr := h.parseRequest(r)
	if rErr != nil {
		xhttp.Error(w, rErr.Inner(), rErr.Code())
		return
	}

	timeout, err := prometheus.ParseRequestTimeout(r, h.timeoutOpts.FetchTimeout)
	if err != nil {
		h.promReadMetrics.fetchErrorsClient.Inc(1)
		xhttp.Error(w, err, http.StatusBadRequest)
		return
	}

	fetchOpts, rErr := h.fetchOptionsBuilder.NewFetchOptions(r)
	if rErr != nil {
		xhttp.Error(w, rErr.Inner(), rErr.Code())
		return
	}

	readResult, err := h.read(ctx, w, req, timeout, fetchOpts)
	if err != nil {
		h.promReadMetrics.fetchErrorsServer.Inc(1)
		logger.Error("unable to fetch data", zap.Error(err))
		xhttp.Error(w, err, http.StatusInternalServerError)
		return
	}

	resp := &prompb.ReadResponse{
		Results: readResult.result,
	}

	data, err := proto.Marshal(resp)
	if err != nil {
		h.promReadMetrics.fetchErrorsServer.Inc(1)
		logger.Error("unable to marshal read results to protobuf", zap.Error(err))
		xhttp.Error(w, err, http.StatusInternalServerError)
		return
	}

	w.Header().Set("Content-Type", "application/x-protobuf")
	w.Header().Set("Content-Encoding", "snappy")
	handler.AddWarningHeaders(w, readResult.meta)

	compressed := snappy.Encode(nil, data)
	if _, err := w.Write(compressed); err != nil {
		h.promReadMetrics.fetchErrorsServer.Inc(1)
		logger.Error("unable to encode read results to snappy",
			zap.Error(err))
		xhttp.Error(w, err, http.StatusInternalServerError)
		return
	}

	timer.Stop()
	h.promReadMetrics.fetchSuccess.Inc(1)
}

func (h *PromReadHandler) parseRequest(
	r *http.Request,
) (*prompb.ReadRequest, *xhttp.ParseError) {
	result, err := prometheus.ParsePromCompressedRequest(r)
	if err != nil {
		return nil, err
	}

	var req prompb.ReadRequest
	if err := proto.Unmarshal(result.UncompressedBody, &req); err != nil {
		return nil, xhttp.NewParseError(err, http.StatusBadRequest)
	}

	return &req, nil
}

type readResult struct {
	meta   block.ResultMetadata
	result []*prompb.QueryResult
}

func (h *PromReadHandler) read(
	reqCtx context.Context,
	w http.ResponseWriter,
	r *prompb.ReadRequest,
	timeout time.Duration,
	fetchOpts *storage.FetchOptions,
) (readResult, error) {
	var (
		queryCount   = len(r.Queries)
		cancelFuncs  = make([]context.CancelFunc, queryCount)
		queryResults = make([]*prompb.QueryResult, queryCount)
		meta         = block.NewResultMetadata()
		queryOpts    = &executor.QueryOptions{
			QueryContextOptions: models.QueryContextOptions{
				LimitMaxTimeseries: fetchOpts.Limit,
			}}

		wg       sync.WaitGroup
		mu       sync.Mutex
		multiErr xerrors.MultiError
	)

	wg.Add(queryCount)
	for i, promQuery := range r.Queries {
		i, promQuery := i, promQuery // Capture vars for lambda.
		go func() {
			defer wg.Done()
			ctx, cancel := context.WithTimeout(reqCtx, timeout)
			cancelFuncs[i] = cancel
			query, err := storage.PromReadQueryToM3(promQuery)
			if err != nil {
				mu.Lock()
				multiErr = multiErr.Add(err)
				mu.Unlock()
				return
			}

			// Detect clients closing connections
			handler.CloseWatcher(ctx, cancel, w, h.instrumentOpts)
			result, err := h.engine.ExecuteProm(ctx, query, queryOpts, fetchOpts)
			if err != nil {
				mu.Lock()
				multiErr = multiErr.Add(err)
				mu.Unlock()
				return
			}

			mu.Lock()
			queryResults[i] = result.PromResult
			meta = meta.CombineMetadata(result.Metadata)
			mu.Unlock()
<<<<<<< HEAD
=======
			result.SeriesList = prometheus.FilterSeriesByOptions(
				result.SeriesList,
				fetchOpts,
			)
			promRes := storage.FetchResultToPromResult(result, h.keepEmpty)
			promResults[i] = promRes
>>>>>>> f47d3500
		}()
	}

	wg.Wait()
	for _, cancel := range cancelFuncs {
		cancel()
	}

	if err := multiErr.FinalError(); err != nil {
		return readResult{result: nil, meta: meta}, err
	}

	return readResult{result: queryResults, meta: meta}, nil
}<|MERGE_RESOLUTION|>--- conflicted
+++ resolved
@@ -21,6 +21,7 @@
 package remote
 
 import (
+	"bytes"
 	"context"
 	"net/http"
 	"sync"
@@ -229,19 +230,12 @@
 				return
 			}
 
+			result.PromResult.Timeseries = filterResults(
+				result.PromResult.GetTimeseries(), fetchOpts)
 			mu.Lock()
 			queryResults[i] = result.PromResult
 			meta = meta.CombineMetadata(result.Metadata)
 			mu.Unlock()
-<<<<<<< HEAD
-=======
-			result.SeriesList = prometheus.FilterSeriesByOptions(
-				result.SeriesList,
-				fetchOpts,
-			)
-			promRes := storage.FetchResultToPromResult(result, h.keepEmpty)
-			promResults[i] = promRes
->>>>>>> f47d3500
 		}()
 	}
 
@@ -255,4 +249,53 @@
 	}
 
 	return readResult{result: queryResults, meta: meta}, nil
+}
+
+// filterResults removes series tags based on options.
+func filterResults(
+	series []*prompb.TimeSeries,
+	opts *storage.FetchOptions,
+) []*prompb.TimeSeries {
+	if opts == nil {
+		return series
+	}
+
+	keys := opts.RestrictQueryOptions.GetRestrictByTag().GetFilterByNames()
+	if len(keys) == 0 {
+		return series
+	}
+
+	for i, s := range series {
+		series[i].Labels = filterLabels(s.Labels, keys)
+	}
+
+	return series
+}
+
+func filterLabels(
+	labels []prompb.Label,
+	filtering [][]byte,
+) []prompb.Label {
+	if len(filtering) == 0 {
+		return labels
+	}
+
+	filtered := labels[:0]
+	for _, l := range labels {
+		skip := false
+		for _, f := range filtering {
+			if bytes.Equal(l.GetName(), f) {
+				skip = true
+				break
+			}
+		}
+
+		if skip {
+			continue
+		}
+
+		filtered = append(filtered, l)
+	}
+
+	return filtered
 }