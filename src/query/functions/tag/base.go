--- conflicted
+++ resolved
@@ -102,10 +102,6 @@
 	return n.op
 }
 
-<<<<<<< HEAD
-// Process the block.
-=======
->>>>>>> 81b34bdd
 func (n *baseNode) Process(
 	queryCtx *models.QueryContext,
 	ID parser.NodeID,
